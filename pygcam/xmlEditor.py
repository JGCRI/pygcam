'''
.. Copyright (c) 2016 Richard Plevin

   See the https://opensource.org/licenses/MIT for license details.
'''
#
#  Facilities setting up / customizing GCAM project's XML files.
#
# Common variables and functions for manipulating XML files.
# Basic approach is to create a directory for each defined scenario,
# in which modified files and a corresponding configuration XML file
# are stored.
#
# To allow functions to be called in any order or combination, each
# copies (if needed) the source file to the local scenario dir, then
# edits it in place. If was previously modified by another function,
# the copy is skipped, and the new edits are applied to the local,
# already modified file. Each function updates the local config file
# to refer to the modified file. (This may be done multiple times, to
# no ill effect.)
#
import glob
import os
import re
import shutil
import six
from lxml import etree as ET

from .config import getParam, getParamAsBoolean, parse_version_info
from .constants import LOCAL_XML_NAME, DYN_XML_NAME, GCAM_32_REGIONS
from .error import SetupException, PygcamException
from .log import getLogger
<<<<<<< HEAD
from .policy import (policyMarketXml, policyConstraintsXml, DEFAULT_MARKET_TYPE,
                     DEFAULT_POLICY_ELT, DEFAULT_POLICY_TYPE)
from .utils import (coercible, mkdirs, unixPath, pathjoin, printSeries, symlinkOrCopyFile,
                    removeTreeSafely, parse_version_info)
=======
from .utils import (coercible, mkdirs, unixPath, pathjoin, printSeries,
                    symlinkOrCopyFile, removeTreeSafely)
>>>>>>> 58ed880c

# Names of key scenario components in reference GCAM 4.3 configuration.xml file
ENERGY_TRANSFORMATION_TAG = "energy_transformation"
SOLVER_TAG = "solver"

AttributePattern = re.compile('(.*)/@([-\w]*)$')
XmlDirPattern    = re.compile('/[^/]*-xml/')

_logger = getLogger(__name__)

# methods callable from <function name="x">args</function> in
# XML scenario setup scripts.
CallableMethods = {}

# decorator it identify callable methods
def callableMethod(func):
    CallableMethods[func.__name__] = func
    return func

def getCallableMethod(name):
    return CallableMethods.get(name)

def makeDirPath(elements, require=False, create=False, mode=0o775):
    """
    Join the tuple of elements to create a path to a directory,
    optionally checking that it exists or creating intermediate
    directories as needed.

    :param elements: a tuple of pathname elements to join
    :param require: if True, raise an error if the path doesn't exist
    :param create: if True, create the path if it doesn't exist
    :param mode: file mode used when making directories
    :return: the joined path
    :raises: pygcam.error.SetupException
    """
    path = pathjoin(*elements)

    if (create or require) and not os.path.lexists(path):
        if create:
            os.makedirs(path, mode)
        elif require:
            raise SetupException("Required path '%s' does not exist." % path)

    return path

#
# Copy src file to dst only if it doesn't already exist.
#
def copyIfMissing(src, dst, makedirs=False):
    """
    Copy file `src` to `dst`, but only if `dst` doesn't already exist.

    :param src: (str) pathname of the file to copy
    :param dst: (str) pathname of the copy to create
    :param makedirs: if True, make any missing directories
    :return: none
    """
    if not os.path.lexists(dst):
        parentDir = os.path.dirname(dst)
        if makedirs and not os.path.isdir(parentDir):
            _logger.debug("mkdir %s" % parentDir)
            os.makedirs(parentDir, 0o755)

        _logger.info("Copy %s\n      to %s" % (src, dst))
        shutil.copy(src, dst)
        os.chmod(dst, 0o644)

class CachedFile(object):
    parser = ET.XMLParser(remove_blank_text=True)

    # Store parsed XML trees here and use with xmlSel/xmlEdit if useCache is True
    cache = {}

    def __init__(self, filename):
        self.filename = filename
        self.edited = False

        _logger.debug("Reading '%s'", filename)
        self.tree = ET.parse(filename, self.parser)
        self.cache[filename] = self

    @classmethod
    def getFile(cls, filename):
        if filename in cls.cache:
            #_logger.debug("Found '%s' in cache", filename)
            item = cls.cache[filename]
        else:
            item = CachedFile(filename)

        return item

    def setEdited(self):
        self.edited = True

    def write(self):
        _logger.info("Writing '%s'", self.filename)
        self.tree.write(self.filename, xml_declaration=True, encoding='utf-8', pretty_print=True)
        self.edited = False

    def decache(self):
        if self.edited:
            self.write()

    @classmethod
    def decacheAll(cls):
        for item in cls.cache.values():
            item.decache()


def xmlSel(filename, xpath, asText=False):
    """
    Return True if the XML component identified by the xpath argument
    exists in `filename`. Useful for deciding whether to edit or
    insert an XML element.

    :param filename: (str) the file to edit
    :param xpath: (str) the xml element(s) to search for
    :param asText: (str) if True, return the text of the node, if found, else None
    :return: (bool) True if found, False otherwise. (see asText)
    """
    item = CachedFile.getFile(filename)
    result = item.tree.find(xpath)

    if asText:
        return result.text if result is not None else None

    return bool(result)


def xmlEdit(filename, pairs, useCache=True):
    """
    Edit the XML file `filename` in place, applying the values to the given xpaths
    in the list of pairs.

    :param filename: the file to edit in-place.
    :param pairs: (iterable of (xpath, value) pairs) In each pair, the xpath selects
      elements or attributes to update with the given values.
    :param useCache: (bool) if True, the etree is sought first in the XmlCache. This
      avoids repeated parsing, but the file is always written (eventually) if updated
      by this function.
    :return: True on success, else False
    """
    item = CachedFile.getFile(filename)
    tree = item.tree

    updated = False

    # if at least one xpath is found, update and write file
    for xpath, value in pairs:
        attr = None
        value = str(value)

        # If it's an attribute update, extract the attribute
        # and use the rest of the xpath to select the elements.
        match = re.match(AttributePattern, xpath)
        if match:
            attr = match.group(2)
            xpath = match.group(1)

        elts = tree.xpath(xpath)
        if len(elts):
            updated = True
            if attr:                # conditional outside loop since there may be many elements
                for elt in elts:
                    elt.set(attr, value)
            else:
                for elt in elts:
                    elt.text = value

    if updated:
        if useCache:
            item.setEdited()
        else:
            item.write()

    return updated

def extractStubTechnology(region, srcFile, dstFile, sector, subsector, technology,
                          sectorElement='supplysector', fromRegion=False):
    """
    Extract a definition from the global-technology-database based on `sector`, `subsector`,
    and `technology`, defined in `srcFile` and create a new file, `dstFile` with the extracted
    bit as a stub-technology definition for the given region. If `fromRegion` is True,
    extract the stub-technology from the regional definition, rather than from the
    global-technology-database.

    :param region: (str) the name of the GCAM region for which to copy the technology
    :param srcFile: (str) the pathname of a source XML file with a global-technology-database
    :param dstFile: (str) the pathname of the file to create
    :param sector: (str) the name of a GCAM sector
    :param subsector: (str) the name of a GCAM subsector within `sector`
    :param technology: (str) the name of a GCAM technology within `sector` and `subsector`
    :param sectorElement: (str) the name of the XML element to create (or search for, if `fromRegion`
        is True) between the ``<region>`` and ``<subsector>`` XML elements. Defaults to 'supplysector'.
    :param fromRegion: (bool) if True, the definition is extracted from a regional definition
        rather than from the global-technology-database.
    :return: True on success, else False
    """
    _logger.info("Extract stub-technology for %s (%s) to %s" % (technology, region if fromRegion else 'global', dstFile))

    if fromRegion:
        xpath = "//region[@name='%s']/%s[@name='%s']/subsector[@name='%s']/stub-technology[@name='%s']" % \
                (region, sectorElement, sector, subsector, technology)
    else:
        xpath = "//global-technology-database/location-info[@sector-name='%s' and @subsector-name='%s']/technology[@name='%s']" % \
                (sector, subsector, technology)

    # Read the srcFile to extract the required elements
    parser = ET.XMLParser(remove_blank_text=True)
    tree = ET.parse(srcFile, parser)

    # Rename technology => stub-technology (for global-tech-db case)
    elts = tree.xpath(xpath)
    if len(elts) != 1:
        raise PygcamException('Xpath "%s" failed' % xpath)

    technologyElt = elts[0]
    technologyElt.tag = 'stub-technology'       # no-op if fromRegion == True

    # Surround the extracted XML with the necessary hierarchy
    scenarioElt  = ET.Element('scenario')
    worldElt     = ET.SubElement(scenarioElt, 'world')
    regionElt    = ET.SubElement(worldElt, 'region', attrib={'name' : region})
    sectorElt    = ET.SubElement(regionElt, sectorElement, attrib={'name' : sector})
    subsectorElt = ET.SubElement(sectorElt, 'subsector', attrib={'name' : subsector})
    subsectorElt.append(technologyElt)

    # Workaround for parsing error: explicitly name shutdown deciders
    elts = scenarioElt.xpath("//phased-shutdown-decider|profit-shutdown-decider")
    for elt in elts:
        parent = elt.getparent()
        parent.remove(elt)

    _logger.info("Writing '%s'", dstFile)
    newTree = ET.ElementTree(scenarioElt)
    newTree.write(dstFile, xml_declaration=True, pretty_print=True)

    return True

def expandYearRanges(seq):
    """
    Expand a sequence of (year, value) tuples, or a dict keyed by
    year, where the year argument may be a string containing identifying
    range of values with an optional "step" value indicated after a ":".
    The default step is 5 years. For example, "2015-2030" expands to
    (2015, 2020, 2025, 2030), and "2015-2020:1" expands to
    (2015, 2016, 2017, 2018, 2019, 2020). When a range is given, the
    tuple is replaced with a sequence of tuples naming each year explicitly.
    Typical usage is ``for year, price in expandYearRanges(values): ...``.

    :param seq_or_dict:
        The sequence of (year, value) tuples, or any object with an
        iteritems() method that returns (year, value) pairs.
    :return:
        A list of tuples with the expanded sequence.
    """
    result = []
    try:
        seq = list(seq.items())     # convert dict or Series to list of pairs
    except:                             # of quietly fail, and just use 'seq' as is
        pass

    for year, value in seq:
        value = float(value)
        if isinstance(year, six.string_types) and '-' in year:
            m = re.search('^(\d{4})-(\d{4})(:(\d+))?$', year)
            if not m:
                raise SetupException('Unrecognized year range specification: %s' % year)

            startYear = int(m.group(1))
            endYear   = int(m.group(2))
            stepStr = m.group(4)
            step = int(stepStr) if stepStr else 5
            expanded = map(lambda y: [y, value], range(startYear, endYear+step, step))
            result.extend(expanded)
        else:
            result.append((int(year), value))

    return result

# TBD: maybe xmlSetup should be the only approach rather than supporting original setup subclasses.
# TBD: this way we can assume scenario definition exists in xml format and create an API to get the
# TBD: information about any scenario definition from xmlSetup.py.
#
# TBD: The question is whether command-line override capability is required, or if all should be in XML.
# TBD: Need to think through alternative use cases.
#
# TBD: should be no need to pass baseline since this can be inferred from scenario and scenarioGroup.
# TBD: also can tell if it's a baseline; if not, find and cache ref to baseline
class ScenarioInfo(object):
    def __init__(self, scenarioGroup, scenarioName, scenarioSubdir,
                 xmlSourceDir, xmlGroupSubdir, sandboxRoot, sandboxGroupSubdir):

        self.scenarioGroup  = scenarioGroup
        self.scenarioName   = scenarioName
        self.scenarioSubdir = scenarioSubdir or scenarioName

        self.xmlSourceDir = xmlSourceDir
        self.xmlGroupSubdir = xmlGroupSubdir or scenarioGroup

        self.sandboxRoot  = sandboxRoot
        self.sandboxGroupSubdir = sandboxGroupSubdir or scenarioGroup

        self.isBaseline = False # TBD

        if not self.isBaseline:
            self.baselineName = 'something'
            self.baselineInfo = self.fromXmlSetup(scenarioGroup, self.baselineName)

        # TBD: after setting self.x for all x:
        self.configPath = pathjoin(self.scenarioDir(), 'config.xml', realPath=True)

    @classmethod
    def fromXmlSetup(cls, scenarioGroup, scenarioName):
        # TBD: lookup the group and scenario, grab all data and
        # TBD: return ScenarioInfo(...)
        pass

    def absPath(self, x):
        pass

    def relPath(self, y):
        pass

    def scenarioXmlSourceDir(self):
        return pathjoin(self.xmlSourceDir, self.xmlGroupSubdir, self.scenarioSubdir, 'xml') # TBD if keeping xml subdir

    def scenarioXmlOutputDir(self):
        return pathjoin(self.xmlOutputDir, self.scenarioGroup, self.scenarioName)

    def scenarioXmlSourceFiles(self):
        files = glob.glob(self.scenarioXmlSourceDir() + '/*.xml')
        return files

    def cfgPath(self):
        """
        Compute the name of the GCAM config file for the current scenario.

        :return: (str) the pathname to the XML configuration file.
        """
        if not self.configPath:
            # compute the first time, then cache it
            self.configPath = unixPath(os.path.realpath(pathjoin(self.scenario_dir_abs, 'config.xml')))

        return self.configPath

class XMLEditor(object):
    '''
    Base class for scenario setup. Custom scenario processing classes must
    subclass this. Represents the information required to setup a scenario, i.e.,
    to generate and/or copy the required XML files into the XML output dir.
    '''
    # TBD: consider whether init should take an object describing the scenario
    # TBD: that can be populated from a scenario instance from xmlSetup.py or something
    # TBD: specific to the task. All these args are a pain, and there's no method API
    # TBD: to perform common ops.
    # TBD:
    def __init__(self, baseline, scenario, xmlOutputRoot, xmlSourceDir, refWorkspace,
                 groupDir, srcGroupDir, subdir, parent=None):
        self.name = name = scenario or baseline # if no scenario stated, assume baseline
        self.baseline = baseline
        self.scenario = scenario
        self.xmlOutputRoot = xmlOutputRoot
        self.refWorkspace = refWorkspace
        self.xmlSourceDir = xmlSourceDir
        self.sandboxExeDir = pathjoin(getParam('GCAM.SandboxRefWorkspace'), 'exe')
        self.parent = parent
        self.mcsMode = None
        self.mcsValues = None

        self.setupArgs = None

        # TBD: this would be just ../local-xml "project/scenario" occurs once, above
        # Allow scenario name to have arbitrary subdirs between "../local-xml" and
        # the scenario name, e.g., "../local-xml/project/scenario"
        self.subdir = subdir or ''
        self.groupDir = groupDir
        self.srcGroupDir = srcGroupDir or groupDir

        self.configPath = None

        # TBD: xmlOutputRoot is now just scenario dir, so this parameter can disappear
        self.local_xml_abs = makeDirPath((xmlOutputRoot, LOCAL_XML_NAME), create=True)
        self.dyn_xml_abs   = makeDirPath((xmlOutputRoot, DYN_XML_NAME), create=True) # TBD eliminate

        self.local_xml_rel = pathjoin("..", LOCAL_XML_NAME)
        self.dyn_xml_rel   = pathjoin("..", DYN_XML_NAME)   # TBD eliminate

        self.trial_xml_rel = self.trial_xml_abs = None      # used by MCS only

        # TBD: order changes using ScenarioInfo API
        self.scenario_dir_abs = makeDirPath((self.local_xml_abs, groupDir, name), create=True)
        self.scenario_dir_rel = pathjoin(self.local_xml_rel, groupDir, name)

        # Get baseline from ScenarioGroup and use ScenarioInfo API to get this type of info
        self.baseline_dir_rel = pathjoin(self.local_xml_rel, groupDir, self.parent.name) if self.parent else None

        # TBD eliminate
        self.scenario_dyn_dir_abs = makeDirPath((self.dyn_xml_abs, groupDir, name), create=True)
        self.scenario_dyn_dir_rel = pathjoin(self.dyn_xml_rel, groupDir, name)

        # Store commonly-used paths
        gcam_xml = pathjoin('input', getParam('GCAM.DataDir'), 'xml')
        self.gcam_prefix_abs = prefix_abs = pathjoin(refWorkspace, gcam_xml)
        self.gcam_prefix_rel = prefix_rel = pathjoin('../', gcam_xml)

        version = parse_version_info()
        if version > (5, 1):
            # subdirs have been removed in v5.1
            self.aglu_dir_abs = ''
            self.emissions_dir_abs = ''
            self.energy_dir_abs = ''
            self.modeltime_dir_abs = ''
            self.socioeconomics_dir_abs = ''

            self.aglu_dir_rel = ''
            self.emissions_dir_rel = ''
            self.energy_dir_rel = ''
            self.modeltime_dir_rel = ''
            self.socioeconomics_dir_rel = ''
        else:
            # TBD: maybe no need to store these since computable from rel paths
            self.aglu_dir_abs           = pathjoin(prefix_abs, 'aglu-xml')
            self.emissions_dir_abs      = pathjoin(prefix_abs, 'emissions-xml')
            self.energy_dir_abs         = pathjoin(prefix_abs, 'energy-xml')
            self.modeltime_dir_abs      = pathjoin(prefix_abs, 'modeltime-xml')
            self.socioeconomics_dir_abs = pathjoin(prefix_abs, 'socioeconomics-xml')

            self.aglu_dir_rel           = pathjoin(prefix_rel, 'aglu-xml')
            self.emissions_dir_rel      = pathjoin(prefix_rel, 'emissions-xml')
            self.energy_dir_rel         = pathjoin(prefix_rel, 'energy-xml')
            self.modeltime_dir_rel      = pathjoin(prefix_rel, 'modeltime-xml')
            self.socioeconomics_dir_rel = pathjoin(prefix_rel, 'socioeconomics-xml')

        # TBD: add climate and policy subdirs?
        self.solution_prefix_abs = pathjoin(refWorkspace, "input", "solution")
        self.solution_prefix_rel = pathjoin("..", "input", "solution")

    def absPath(self, relPath):
        """
        Convert `relPath` to an absolute path by treating it as relative to
        the current scenario's "exe" directory.

        :param relPath: (str) a path relative to the current "exe" directory
        :return: (str) the absolute path corresponding to `relPath`.
        """
        return pathjoin(self.xmlOutputRoot, 'exe', relPath, normpath=True)

    @staticmethod
    def recreateDir(path):
        removeTreeSafely(path)
        mkdirs(path)

    def setupDynamic(self, args):
        """
        Create dynamic XML files in dyn-xml. These files are generated for policy
        scenarios when XML file contents must be computed from baseline results.

        :param args: (argparse.Namespace) arguments passed from the top-level call
            to setup sub-command
        :return: none
        """

        _logger.info("Generating dyn-xml for scenario %s" % self.name)

        # Delete old generated scenario files
        dynDir = self.scenario_dyn_dir_abs
        self.recreateDir(dynDir)

        scenDir = self.scenario_dir_abs
        xmlFiles = glob.glob("%s/*.xml" % scenDir)

        # TBD: no need to link or copy if all in one place. [But dyn are per-trial; local are not]
        if xmlFiles:
            mode = 'Copy' if getParamAsBoolean('GCAM.CopyAllFiles') else 'Link'
            _logger.info("%s %d static XML files in %s to %s", mode, len(xmlFiles), scenDir, dynDir)

            for xml in xmlFiles:
                base = os.path.basename(xml)
                dst = pathjoin(dynDir, base)
                src = pathjoin(scenDir, base)
                symlinkOrCopyFile(src, dst)
        else:
            _logger.info("No XML files to link in %s", unixPath(os.path.abspath(scenDir)))

        CachedFile.decacheAll()

    def setupStatic(self, args):
        """
        Create static XML files in local-xml. By "static", we mean files whose contents are
        independent of baseline results. In comparison, policy scenarios may generate dynamic
        XML files whose contents are computed from baseline results.

        :param args: (argparse.Namespace) arguments passed from the top-level call to setup
            sub-command.
        :return: none
        """
        _logger.info("Generating local-xml for scenario %s" % self.name)

        scenDir = self.scenario_dir_abs
        mkdirs(scenDir)

        # TBD: there's nothing else now in these dirs, so "xml" subdir is not needed
        xmlSubdir = pathjoin(self.xmlSourceDir, self.srcGroupDir, self.subdir or self.name, 'xml')
        xmlFiles = glob.glob("%s/*.xml" % xmlSubdir)

        if xmlFiles:
            _logger.info("Copy %d static XML files from %s to %s", len(xmlFiles), xmlSubdir, scenDir)
            for src in xmlFiles:
                # dst = pathjoin(scenDir, os.path.basename(src))
                shutil.copy2(src, scenDir)     # copy2 preserves metadata, e.g., timestamp
        else:
            _logger.info("No XML files to copy in %s", unixPath(os.path.abspath(xmlSubdir)))

        configPath = self.cfgPath()

        parent = self.parent
        parentConfigPath = parent.cfgPath() if parent else getParam('GCAM.RefConfigFile')

        _logger.info("Copy %s\n      to %s" % (parentConfigPath, configPath))
        shutil.copy(parentConfigPath, configPath)
        os.chmod(configPath, 0o664)

        # set the scenario name
        self.updateConfigComponent('Strings', 'scenarioName', self.name)

        # This is inherited from baseline by policy scenarios; no need to redo this
        if not self.parent:
            self.makeScenarioComponentsUnique()

        # For the following configuration file settings, no action is taken when value is None
        if args.stopPeriod is not None:
            self.setStopPeriod(args.stopPeriod)

        # For the following boolean arguments, we first check if there is any value. If
        # not, no change is made. If a value is given, the parameter is set accordingly.
        if getParam('GCAM.WritePrices'):
            self.updateConfigComponent('Bools', 'PrintPrices', int(getParamAsBoolean('GCAM.WritePrices')))

        if getParam('GCAM.WriteDebugFile'):
            self.updateConfigComponent('Files', 'xmlDebugFileName', value=None,
                                       writeOutput=getParamAsBoolean('GCAM.WriteDebugFile'))

        if getParam('GCAM.WriteXmlOutputFile'):
            self.updateConfigComponent('Files', 'xmlOutputFileName', value=None,
                                       writeOutput=getParamAsBoolean('GCAM.WriteXmlOutputFile'))

        # According to Pralit, outFile.csv isn't maintained and isn't reliable.
        if getParam('GCAM.WriteOutputCsv'):
            self.updateConfigComponent('Files', 'outFileName', value=None,
                                       writeOutput=getParamAsBoolean('GCAM.WriteOutputCsv'))

        CachedFile.decacheAll()

    def setup(self, args):
        """
        Calls setupStatic and/or setupDynamic, depending on flags set in args.

        :param args: (argparse.Namespace) arguments passed from the top-level call
            to setup
        :return: none
        """
        _logger.debug('Called XMLEditor.setup(%s)', args)
        self.setupArgs = args   # some subclasses/functions might want access to these

        if not args.dynamicOnly:
            self.setupStatic(args)

        if not args.staticOnly:
            self.setupDynamic(args)

        CachedFile.decacheAll()

    def makeScenarioComponentsUnique(self):
        """
        Give all reference ScenarioComponents a unique "name" tag to facilitate
        manipulation via XPath queries. This is a no-op in GCAM version >= 4.3.

        :return: none
        """
        version = parse_version_info()

        # no longer necessary in 4.3. For 4.2, we reset names to those used in 4.3
        if version < (4, 3):
            self.renameScenarioComponent("interest_rate", pathjoin(self.socioeconomics_dir_rel, "interest_rate.xml"))
            self.renameScenarioComponent("socioeconomics", pathjoin(self.socioeconomics_dir_rel, "socioeconomics_GCAM3.xml"))

            self.renameScenarioComponent("industry", pathjoin(self.energy_dir_rel, "industry.xml"))
            self.renameScenarioComponent("industry_income_elas", pathjoin(self.energy_dir_rel, "industry_incelas_gcam3.xml"))

            self.renameScenarioComponent("cement", pathjoin(self.energy_dir_rel, "cement.xml"))
            self.renameScenarioComponent("cement_income_elas", pathjoin(self.energy_dir_rel, "cement_incelas_gcam3.xml"))

            self.renameScenarioComponent("fertilizer_energy", pathjoin(self.energy_dir_rel, "en_Fert.xml"))
            self.renameScenarioComponent("fertilizer_agriculture", pathjoin(self.aglu_dir_rel, "ag_Fert.xml"))

            for i in (1,2,3):
                tag = 'land%d' % i
                filename = 'land_input_%d.xml' % i
                self.renameScenarioComponent(tag, pathjoin(self.aglu_dir_rel, filename))

                if i > 1:
                    tag = 'protected_' + tag
                    filename = 'protected_' + filename
                    self.renameScenarioComponent(tag, pathjoin(self.aglu_dir_rel, filename))

    def cfgPath(self):
        """
        Compute the name of the GCAM config file for the current scenario.

        :return: (str) the pathname to the XML configuration file.
        """
        if not self.configPath:
            # compute the first time, then cache it
            self.configPath = unixPath(os.path.realpath(pathjoin(self.scenario_dir_abs, 'config.xml')))

        return self.configPath

    def componentPath(self, tag, configPath=None):
        configPath = configPath or self.cfgPath()
        pathname = xmlSel(configPath, '//Value[@name="%s"]' % tag, asText=True)

        if pathname is None:
            raise PygcamException("Failed to find scenario component with tag '%s' in %s" % (tag, configPath))

        return pathname

    def getLocalCopy(self, configTag):
        """
        Get the filename for the most local version (in terms of scenario hierarchy)
        of the XML file identified in the configuration file with `configTag`, and
        copy the file to our scenario dir if not already there.

        :param configTag: (str) the configuration file tag (name="xxx") of an XML file
        :return: (str, str) a tuple of the relative and absolute path of the
          local (i.e., within the current scenario) copy of the file.
        """
        # if configTag.endswith('.xml'):
            # It's not a tag, but a filename

        pathname = self.componentPath(configTag)
        srcAbsPath = os.path.abspath(os.path.join(self.sandboxExeDir, pathname))

        # TBD: test this
        if not os.path.lexists(srcAbsPath):
            _logger.debug("Didn't find %s; checking reference files" % srcAbsPath)
            # look to sandbox workspace if not found locally
            refWorkspace  = getParam('GCAM.SandboxRefWorkspace')
            refConfigFile = getParam('GCAM.RefConfigFile')

            pathname = self.componentPath(configTag, configPath=refConfigFile)
            srcAbsPath = os.path.abspath(os.path.join(refWorkspace, 'exe', pathname))

        # TBD: verify that this works in 5.1
        # If path includes /*-xml/* (e.g., '/energy-xml/', '/aglu-xml/'), retain
        # this subdir in destination, else just use the basename of the path.
        matches = list(re.finditer(XmlDirPattern, srcAbsPath))
        if matches:
            m = matches[-1]
            suffix = srcAbsPath[m.start()+1:]   # from after '/' to end
        else:
            suffix = os.path.basename(srcAbsPath)

        dstAbsPath = pathjoin(self.scenario_dir_abs, suffix)
        dstRelPath = pathjoin(self.scenario_dir_rel, suffix)

        copyIfMissing(srcAbsPath, dstAbsPath, makedirs=True)

        return dstRelPath, dstAbsPath

    def updateConfigComponent(self, group, name, value=None, writeOutput=None, appendScenarioName=None):
        """
        Update the value of an arbitrary element in GCAM's configuration.xml file, i.e.,
        ``<{group}><Value name="{name}>{value}</Value></{group}>``

        Optional args are used only for ``<Files>`` group, which has entries like
        ``<Value write-output="1" append-scenario-name="0" name="outFileName">outFile.csv</Value>``
        Values for the optional args can be passed as any of ``[0, 1, "0", "1", True, False]``.

        :param group: (str) the name of a group of config elements in GCAM's configuration.xml
        :param name: (str) the name of the element to be updated
        :param value: (str) the value to set between the ``<Value></Value>`` elements
        :param writeOutput: (coercible to int) for ``<Files>`` group, this sets the optional ``write-output``
           attribute
        :param appendScenarioName: (coercible to int) for ``<Files>`` group, this sets the optional
          ``append-scenario-name`` attribute.
        :return: none
        """
        textArgs = "name='%s'" % name
        if writeOutput is not None:
            textArgs += " write-output='%d'" % (int(writeOutput))
        if appendScenarioName is not None:
            textArgs += " append-scenario-name='%d'" % (int(appendScenarioName))

        _logger.debug("Update <%s><Value %s>%s</Value>" % (group, textArgs, '...' if value is None else value))

        cfg = self.cfgPath()

        prefix = "//%s/Value[@name='%s']" % (group, name)
        pairs = []

        if value is not None:
            pairs.append((prefix, value))

        if writeOutput is not None:
            pairs.append((prefix + "/@write-output", int(writeOutput)))

        if appendScenarioName is not None:
            pairs.append((prefix + "/@append-scenario-name", int(appendScenarioName)))

        xmlEdit(cfg, pairs)

    @callableMethod
    def setClimateOutputInterval(self, years):
        """
        Sets the the frequency at which climate-related outputs are
        saved to the XML database to the given number of years,
        e.g., ``<Value name="climateOutputInterval">1</Value>``.
        **Callable from XML setup files.**

        :param years: (coercible to int) the number of years to set as the climate (GHG)
           output interval
        :return: none
        """
        self.updateConfigComponent('Ints', 'climateOutputInterval', coercible(years, int))

    def addScenarioComponent(self, name, xmlfile):
        """
        Add a new ``<ScenarioComponent>`` to the configuration file, at the end of the list
        of components.

        :param name: (str) the name to assign to the new scenario component
        :param xmlfile: (str) the location of the XML file, relative to the `exe` directory
        :return: none
        """
        # Ensure no duplicates tags
        self.deleteScenarioComponent(name)

        xmlfile = unixPath(xmlfile)
        _logger.info("Add ScenarioComponent name='%s', xmlfile='%s'" % (name, xmlfile))

        cfg = self.cfgPath()
        item = CachedFile.getFile(cfg)
        item.setEdited()

        elt = item.tree.find('//ScenarioComponents')
        node = ET.SubElement(elt, 'Value')
        node.set('name', name)
        node.text = xmlfile

    def insertScenarioComponent(self, name, xmlfile, after):
        """
        Insert a ``<ScenarioComponent>`` to the configuration file, following the
        entry named by ``after``.

        :param name: (str) the name to assign to the new scenario component
        :param xmlfile: (str) the location of the XML file, relative to the `exe` directory
        :param after: (str) the name of the element after which to insert the new component
        :return: none
        """
        # Ensure no duplicates tags
        self.deleteScenarioComponent(name)

        xmlfile = unixPath(xmlfile)
        _logger.info("Insert ScenarioComponent name='%s', xmlfile='%s' after value '%s'" % (name, xmlfile, after))

        cfg = self.cfgPath()
        item = CachedFile.getFile(cfg)
        item.setEdited()

        elt = item.tree.find('//ScenarioComponents')
        afterNode = elt.find('Value[@name="%s"]' % after)
        if afterNode is None:
            raise SetupException("Can't insert %s after %s, as the latter doesn't exist" % (name, after))

        index = elt.index(afterNode) + 1

        node = ET.Element('Value')
        node.set('name', name)
        node.text = xmlfile
        elt.insert(index, node)

    def updateScenarioComponent(self, name, xmlfile):
        """
        Set a new filename for a ScenarioComponent identified by the ``<Value>`` element name.

        :param name: (str) the name of the scenario component to update
        :param xmlfile: (str) the location of the XML file, relative to the `exe` directory, that
           should replace the existing value
        :return: none
        """
        xmlfile = unixPath(xmlfile)

        self.updateConfigComponent('ScenarioComponents', name, xmlfile)

    def deleteScenarioComponent(self, name, useCache=True):
        """
        Delete a ``<ScenarioComponent>`` identified by the ``<Value>`` element name.

        :param name: (str) the name of the ScenarioComponent to delete
        :return: none
        """
        _logger.info("Delete ScenarioComponent name='%s' for scenario" % name)
        cfg = self.cfgPath()
        item = CachedFile.getFile(cfg)

        elt = item.tree.find("//ScenarioComponents")
        valueNode = elt.find("Value[@name='%s']" % name)
        if valueNode is not None:
            elt.remove(valueNode)
            item.setEdited()

    def renameScenarioComponent(self, name, xmlfile):
        """
        Modify the name of a ``ScenarioComponent``, located by the XML file path it holds.
        This is used in to create a local reference XML that has unique names
        for all scenario components, which allows all further modifications to refer
        only to the (now unique) names.

        :param name: (str) the new name for the scenario component
        :param xmlfile: (str) the XML file path used to locate the scenario component
        :return: none
        """
        xmlfile = unixPath(xmlfile)
        _logger.debug("Rename ScenarioComponent name='%s', xmlfile='%s'" % (name, xmlfile))
        cfg = self.cfgPath()

        xmlEdit(cfg, ("//ScenarioComponents/Value[text()='%s']/@name" % xmlfile, name))

    # TBD dynamic keyword might still be useful if subdir e.g. local-xml/dynamic but policy file would be in local-xml anyway
    @callableMethod
    def addMarketConstraint(self, target, policy, dynamic=False,
                            baselinePolicy=False): # TBD: should be able to eliminate this arg
        """
        Adds references to a pair of files comprising a policy, i.e., a policy definition
        file and a constraint file. References to the two files--assumed to be named ``XXX-{subsidy,tax}.xml``
        and ``XXX-{subsidy,tax}-constraint.xml`` for policy `target` ``XXX``--are added to the configuration file.
        **Callable from XML setup files.**

        :param target: (str) the subject of the policy, e.g., corn-etoh, cell-etoh, ft-biofuel, biodiesel
        :param policy: (str) one of ``subsidy`` or ``tax``
        :param dynamic: (str) True if the XML file was dynamically generated, and thus found in ``dyn-xml``
           rather than ``local-xml``
        :param baselinePolicy: (bool) if True, the policy file is linked to the baseline directory
           rather than this scenario's own directory.
        :return: none
        """
        _logger.info("Add market constraint: %s %s for %s" % (target, policy, self.name))

        cfg = self.cfgPath()

        basename = "%s-%s" % (target, policy)	# e.g., biodiesel-subsidy

        policyTag     = target + "-policy"
        constraintTag = target + "-constraint"

        reldir = self.scenario_dyn_dir_rel if dynamic else self.scenario_dir_rel

        # TBD: Could look for file in scenario, but if not found, look in baseline, eliminating this flag
        policyReldir = self.baseline_dir_rel if baselinePolicy else reldir

        policyXML     = pathjoin(policyReldir, basename + ".xml") # TBD: "-market.xml" for symmetry?
        constraintXML = pathjoin(reldir, basename + "-constraint.xml")

        # See if element exists in config file (-Q => quiet; just report exit status)
        xpath = '//ScenarioComponents/Value[@name="%s"]' % policyTag

        # If we've already added files for policy/constraint on this target,
        # we replace the old values with new ones. Otherwise, we add them.
        addOrUpdate = self.updateScenarioComponent if xmlSel(cfg, xpath) else self.addScenarioComponent
        addOrUpdate(policyTag, policyXML)
        addOrUpdate(constraintTag, constraintXML)

    @callableMethod
    def delMarketConstraint(self, target, policy):
        """
        Delete the two elements defining a market constraint from the configuration file.
        The filenames are constructed as indicated in the `addMarketConstraint` method.
        **Callable from XML setup files.**

        :param target: (str) the subject of the policy, e.g., corn-etoh, cell-etoh,
            ft-biofuel, biodiesel
        :param policy: (str) one of ``subsidy`` or ``tax``
        :return: none
        """
        _logger.info("Delete market constraint: %s %s for %s" % (target, policy, self.name))
        cfg = self.cfgPath()

        # if policy == "subsidy":
        #     policy = "subs"	# use shorthand in filename

        policyTag     = target + "-" + policy
        constraintTag = target + "-constraint"

        # See if element exists in config file (-Q => quiet; just report exit status)
        xpath = '//ScenarioComponents/Value[@name="%s"]' % policyTag

        if xmlSel(cfg, xpath):
            # found it; delete the elements
            self.deleteScenarioComponent(policyTag)
            self.deleteScenarioComponent(constraintTag)

    @callableMethod
    def setStopPeriod(self, yearOrPeriod):
        """
        Sets the model stop period. If `stopPeriod` is <= 22, the stop period is set to
        the given value. If the value > 2000, the value is treated as a year and converted
        to the correct stop period for the configuration file.
        **Callable from XML setup files.**

        :param yearOrPeriod: (coercible to int) this argument is treated as a literal
          stop period if the value is < 1000. (N.B. 2015 = step 4, 2020 = step 5, and so
          on.) If yearOrPeriod >= 1000, it is treated as a year and converted
          to a stopPeriod for use in the GCAM configuration file.
        :return: none
        :raises: SetupException
        """
        value = coercible(yearOrPeriod, int)
        stopPeriod = value if 1 < value < 1000 else 1 + (value - 2000)/5

        self.updateConfigComponent('Ints', 'stop-period', stopPeriod)

    @callableMethod
    def setInterpolationFunction(self, region, supplysector, subsector, fromYear, toYear,
                                 funcName='linear', applyTo='share-weight', stubTechnology=None,
                                 delete=False):
        """
        Set the interpolation function for the share-weight of the `subsector`
        of `supplysector` to `funcName` between years `fromYear` to `toYear`
        in `region`. **Callable from XML setup files.**

        :param region: (str) the GCAM region to operate on
        :param supplysector: (str) the name of a supply sector
        :param subsector: (str) the name of a sub-sector
        :param fromYear: (str or int) the year to start interpolating
        :param toYear: (str or int) the year to stop interpolating
        :param funcName: (str) the name of an interpolation function
        :param applyTo: (str) what the interpolation function is applied to
        :param stubTechnology: (str) the name of a technology to apply function to
        :param delete: (bool) if True, set delete="1", otherwise don't.
        :return: none
        """
        _logger.info("Set interpolation function for '%s' : '%s' to '%s'" % (supplysector, subsector, funcName))

        enTransFileRel, enTransFileAbs = self.getLocalCopy(ENERGY_TRANSFORMATION_TAG)

        # /scenario/world/region[@name='USA']/supplysector[@name='refining']/subsector[@name='biomass liquids']/interpolation-rule
        prefix = '//region[@name="%s"]/supplysector[@name="%s"]/subsector[@name="%s"]%s/interpolation-rule[@apply-to="%s"]' % \
                 (region, supplysector, subsector,
                  '/stub-technology[@name="%s"]' % stubTechnology if stubTechnology else '',
                  applyTo)

        args = [(prefix + '/@from-year', str(fromYear)),
                (prefix + '/@to-year', str(toYear)),
                (prefix + '/interpolation-function/@name', funcName)]

        if delete:
            args.append((prefix + '/@delete', "1"))

        xmlEdit(enTransFileAbs, args)

        self.updateScenarioComponent("energy_transformation", enTransFileRel)

    @callableMethod
    def setupSolver(self, solutionTolerance=None, broydenTolerance=None,
                    maxModelCalcs=None, maxIterations=None):
        """
        Set the model solution tolerance to the given values for the solver
        "driver" (`solutionTolerance`) and, optionally for the Broyden component
        (`broydenTolerance`).
        **Callable from XML setup files.**

        :param solutionTolerance: (coercible to float, > 0.0) the value to set for the driver tolerance
        :param broydenTolerance: (coercible to float, > 0.0) the value to set for the Broyden component
            tolerance. (If both are provided, the function requires that
            componentTolerance <= driverTolerance.)
        :param maxModelCalcs: (coercible to int, > 0) maximum number of calculations to run in the driver
        :param maxIterations: (coercible to int, > 0) maximum number of iterations to allow in the
            Broyden component
        :return: none
        """
        def coercibleAndPositive(name, value, requiredType):
            if value is None:
                return None

            value = coercible(value, requiredType)
            if value <= 0:
                raise SetupException(name + ' must be greater than zero')

            _logger.info("Set %s to %s", name, value)
            return value

        solutionTol = coercibleAndPositive('Driver solution tolerance', solutionTolerance, float)
        broydenTol  = coercibleAndPositive('Broyden component tolerance', broydenTolerance, float)

        if solutionTol and broydenTol:
            if broydenTol > solutionTol:
                raise SetupException('Broyden component tolerance cannot be greater than driver solution tolerance')

        maxModelCalcs = coercibleAndPositive('maxModelCalcs', maxModelCalcs, int)
        maxIterations = coercibleAndPositive('maxIterations', maxIterations, int)

        solverFile = 'cal_broyden_config.xml'
        solverFileRel, solverFileAbs = self.getLocalCopy(SOLVER_TAG)

        prefix = "//scenario/user-configurable-solver[@year>=2010]/"
        pairs = []

        if solutionTolerance:
            pairs.append((prefix + 'solution-tolerance', solutionTolerance))

        if broydenTolerance:
            pairs.append((prefix + 'broyden-solver-component/ftol', broydenTolerance))

        if maxModelCalcs:
            pairs.append((prefix + 'max-model-calcs', maxModelCalcs))

        if maxIterations:
            pairs.append((prefix + 'broyden-solver-component/max-iterations', maxIterations))

        xmlEdit(solverFileAbs, pairs)

        self.updateScenarioComponent("solver", solverFileRel)

    @callableMethod
    def dropLandProtection(self, dropEmissions=True):
        self.deleteScenarioComponent("protected_land2")
        self.deleteScenarioComponent("protected_land3")

        if dropEmissions:
            version = parse_version_info()
            if version > (5, 0):
                # drop emissions for protected land
                self.deleteScenarioComponent("nonco2_aglu_prot")

    @callableMethod
    def protectLand(self, fraction, landClasses=None, otherArable=False,
                    regions=None, unprotectFirst=False):
        """
        Modify land_input files to protect a constant fraction of unmanaged
        land of the given classes, in the given regions.
        **Callable from XML setup files.**

        :param fraction: (float) the fraction of land in the given land classes
               to protect
        :param landClasses: a string or a list of strings, or None. If None, all
               "standard" unmanaged land classes are modified.
        :param otherArable: (bool) if True, land class 'OtherArableLand' is
            included in default land classes.
        :param regions: a string or a list of strings, or None. If None, all
               regions are modified.
        """
        from .landProtection import protectLand

        _logger.info("Protecting %d%% of land globally", int(fraction * 100))

        # NB: this code depends on these being the tags assigned to the land files
        # as is currently the case in XmlEditor.makeScenarioComponentsUnique()
        for num in [2, 3]:
            fileTag  = 'land%d' % num
            landFileRel, landFileAbs = self.getLocalCopy(fileTag)

            protectLand(landFileAbs, landFileAbs, fraction, landClasses=landClasses,
                        otherArable=otherArable, regions=regions, unprotectFirst=unprotectFirst)
            self.updateScenarioComponent(fileTag, landFileRel)

    # TBD: test
    @callableMethod
    def protectionScenario(self, scenarioName, unprotectFirst=True):
        """
        Implement the protection scenario `scenarioName`, defined in the file given
        by config variable `GCAM.LandProtectionXmlFile`.
        **Callable from XML setup files.**

        :param scenarioName: (str) the name of a scenario defined in the land
           protection XML file.
        :param unprotectFirst: (bool) if True, make all land "unprotected" before
           protecting.
        :return: none
        """
        from .landProtection import runProtectionScenario

        _logger.info("Using protection scenario %s", scenarioName)

        landXmlFiles = []

        # NB: this code depends on these being the tags assigned to the land files
        # as is currently the case in XmlEditor.makeScenarioComponentsUnique()
        for num in [2, 3]:
            fileTag  = 'land%d' % num
            landFileRel, landFileAbs = self.getLocalCopy(fileTag)

            landXmlFiles.append(landFileAbs)
            self.updateScenarioComponent(fileTag, landFileRel)

        # TBD: revisit this; it's a bit of a hack for Oct 16 deliverable
        scenarioFile = pathname = getParam('GCAM.LandProtectionXmlFile')
        if self.mcsMode == 'trial':
            basename = os.path.basename(pathname)
            scenario = self.scenario or self.baseline
            scenarioFile = unixPath(pathjoin(self.trial_xml_abs, 'local-xml',
                                             self.groupDir, scenario, basename))

        runProtectionScenario(scenarioName, scenarioFile=scenarioFile, inPlace=True,
                              xmlFiles=landXmlFiles, unprotectFirst=unprotectFirst)

    def getScenarioOrTrialDirs(self, subdir=''):
        dirRel = pathjoin(self.trial_xml_rel, subdir) if self.mcsMode == 'trial' \
            else self.scenario_dir_rel

        dirAbs = pathjoin(self.trial_xml_abs, subdir) if self.mcsMode == 'trial' \
            else self.scenario_dir_abs

        return dirRel, dirAbs

    @callableMethod
    def taxCarbon(self, value, startYear=2020, endYear=2100, timestep=5,
                  rate=0.05, regions=GCAM_32_REGIONS, market='global'):
        '''
        Generate an XML file defining a global carbon tax starting
        at `value` and increasing by `rate` annually. Generate values
        for the give `years`. The first year in `years` is assumed to be
        the year at which the tax starts at `value`. The generated file
        is named 'carbon-tax-{market}.xml' and is added to the configuration.
        **Callable from XML setup files.**

        :param value: (float) the initial value of the tax ($/tonne)
        :param years: (list(int)) years to set carbon taxes. Default is 2020-2100
           at 10 year time-steps.
        :param rate: (float) annual rate of increase. Default is 0.05.
        :param regions: (list(str)) the regions for which to create a C tax market.
             Default is all 32 GCAM regions.
        :param market: (str) the name of the market to create. Default is 'global'.
        :return: none
        '''
        from .carbonTax import genCarbonTaxFile

        tag = 'carbon-tax-' + market
        filename = tag + '.xml'

        # TBD: need to generalize this since any modification can be per-trial or universal
        dirRel, dirAbs = self.getScenarioOrTrialDirs(subdir='local-xml')

        fileRel = pathjoin(dirRel, filename)
        fileAbs = pathjoin(dirAbs, filename)

        genCarbonTaxFile(fileAbs, value, startYear=startYear, endYear=endYear,
                         timestep=timestep, rate=rate, regions=regions, market=market)
        self.addScenarioComponent(tag, fileRel)

    @callableMethod
    def taxBioCarbon(self, market='global', regions=None, forTax=True, forCap=False):
        """
        Create the XML for a linked policy to include LUC CO2 in a CO2 cap or tax policy (or both).
        This function generates the equivalent of any of the 4 files in input/policy/:
        global_ffict.xml               (forTax=False, forCap=False)
        global_ffict_in_constraint.xml (forTax=False, forCap=True)
        global_uct.xml                 (forTax=True,  forCap=False)
        global_uct_in_constraint.xml   (forTax=True,  forCap=True)

        However, unlike those files, the market need not be global, and the set of regions to
        which to apply the policy can be specified.

        :param market: (str) the name of the market for which to create the linked policy
        :param regions: (list of str or None) the regions to apply the policy to, or None
          to indicate all regions.
        :param forTax: (bool) True if the linked policy should apply to a CO2 tax
        :param forCap: (bool) True if the linked policy should apply to a CO2 cap
        :return: (str) the generated XML text
        """
        from .carbonTax import genLinkedBioCarbonPolicyFile

        tag = 'bio-carbon-tax-' + market
        filename = tag + '.xml'

        # TBD: need to generalize this since any modification can be per-trial or universal
        dirRel, dirAbs = self.getScenarioOrTrialDirs(subdir='local-xml')

        fileRel = pathjoin(dirRel, filename)
        fileAbs = pathjoin(dirAbs, filename)

        genLinkedBioCarbonPolicyFile(fileAbs, market=market, regions=regions,
                                     forTax=forTax, forCap=forCap)
        self.addScenarioComponent(tag, fileRel)

    # TBD: test
    @callableMethod
    def setRegionPopulation(self, region, values):
        """
        Set the population for the given region to the values for the given years.
        **Callable from XML setup files.**

        :param region: (str) the name of one of GCAM's regions.
        :param values: (dict-like or iterable of tuples of (year, pop)), specifying
           the population to set for each year given.
        :return: none
        """
        # msg = "Set population for %s in %s to:" % (region, self.name)
        # printSeries(values, region, header=msg, loglevel='INFO')

        tag = 'socioeconomics'
        #path = self.componentPath(tag)
        # fileRel, fileAbs = self.getLocalCopy(path)
        fileRel, fileAbs = self.getLocalCopy(tag)

        prefix = '//region[@name="%s"]/demographics/populationMiniCAM' % region
        pairs = []
        for year, pop in expandYearRanges(values):
            pairs.append((prefix + ('[@year="%s"]/totalPop' % year), int(round(pop))))

        xmlEdit(fileAbs, pairs)
        self.updateScenarioComponent(tag, fileRel)

    # TBD: test
    @callableMethod
    def setGlobalTechNonEnergyCost(self, sector, subsector, technology, values):
        """
        Set the non-energy cost of for technology in the global-technology-database,
        given a list of values of (year, price). The price is applied to all years
        indicated by the range.
        **Callable from XML setup files.**

        :param sector: (str) the name of a GCAM sector
        :param subsector: (str) the name of a GCAM subsector within `sector`
        :param technology: (str) the name of a GCAM technology in `subsector`
        :param values: (dict-like or iterable of tuples of (year, price)) `year` can
            be a single year (as string or int), or a string specifying a range of
            years, of the form "xxxx-yyyy", which implies 5 year timestep, or "xxxx-yyyy:s",
            which provides an alternative timestep. If `values` is dict-like (e.g. a
            pandas Series) a list of tuples is created by calling values.iteritems() after
            which the rest of the explanation above applies. The `price` can be
            anything coercible to float.
        :return: none
        """
        msg = "Set non-energy-cost of %s for %s to:" % (technology, self.name)
        _logger.info(printSeries(values, technology, header=msg, asStr=True))

        #_logger.info("Set non-energy-cost of %s for %s to %s" % (technology, self.name, values))

        enTransFileRel, enTransFileAbs = self.getLocalCopy(ENERGY_TRANSFORMATION_TAG)

        prefix = '//global-technology-database/location-info[@sector-name="%s" and @subsector-name="%s"]/technology[@name="%s"]' % \
                 (sector, subsector, technology)
        suffix = '/minicam-non-energy-input[@name="non-energy"]/input-cost'

        pairs = []
        for year, price in expandYearRanges(values):
            pairs.append((prefix + ('/period[@year="%s"]' % year) + suffix, price))

        xmlEdit(enTransFileAbs, pairs)

        self.updateScenarioComponent("energy_transformation", enTransFileRel)

    # TBD: Test
    @callableMethod
    def setGlobalTechShutdownRate(self, sector, subsector, technology, values):
        """
        Create a modified version of en_transformation.xml with the given shutdown
        rates for `technology` in `sector` based on the data in `values`.
        **Callable from XML setup files.**

        :param sector: (str) the name of a GCAM sector
        :param subsector: (str) the name of a GCAM subsector within `sector`
        :param technology: (str) the name of a GCAM technology in `subsector`
        :param values: (dict-like or iterable of tuples of (year, shutdownRate)) `year` can
            be a single year (as string or int), or a string specifying a range of
            years, of the form "xxxx-yyyy", which implies 5 year timestep, or "xxxx-yyyy:s",
            which provides an alternative timestep. If `values` is dict-like (e.g. a
            pandas Series) a list of tuples is created by calling values.iteritems() after
            which the rest of the explanation above applies. The `shutdownRate` can be
            anything coercible to float.
        :param xmlBasename: (str) the name of an xml file in the energy-xml folder to edit.
        :param configFileTag: (str) the 'name' of a <File> element in the <ScenarioComponents>
           section of a config file. This must match `xmlBasename`.
        :return: none
        """
        _logger.info("Set shutdown rate for (%s, %s) to %s for %s" % (sector, technology, values, self.name))

        enTransFileRel, enTransFileAbs = self.getLocalCopy(ENERGY_TRANSFORMATION_TAG)

        prefix = "//global-technology-database/location-info[@sector-name='%s' and @subsector-name='%s']/technology[@name='%s']" % \
                 (sector, subsector, technology)

        pairs = []

        for year, value in expandYearRanges(values):
            pairs.append((prefix + "/period[@year='%s']/phased-shutdown-decider/shutdown-rate" % year,
                         coercible(value, float)))

        xmlEdit(enTransFileAbs, pairs)
        self.updateScenarioComponent("energy_transformation", enTransFileRel)

    #
    # //region[@name=""]/energy-final-demand[@name=""]/price-elasticity[@year=""]
    #
    # names of energy-final-demand:
    # 'aglu-xml/demand_input.xml': "Exports_Meat", "FoodDemand_Crops", "FoodDemand_Meat", "NonFoodDemand_Crops", "NonFoodDemand_Forest", "NonFoodDemand_Meat"
    # 'energy-xml/transportation_UCD.xml': "trn_aviation_intl", "trn_freight", "trn_pass", "trn_shipping_intl"
    # 'energy-xml/cement.xml: "cement"
    # 'energy-xml/industry.xml: "industry"
    #
    @callableMethod
    def setPriceElasticity(self, regions, sectors, configFileTag, values):
        """
        Modify price-elasticity values for the given `regions` and `sectors` in `sector` based on the data in `values`.
        **Callable from XML setup files.**

        :param regions: (str or list of str) the name(s) of a GCAM region or regions, or "global"
           to indicate that price elasticity should be set in all regions. (Or more precisely,
           the change should not be restricted by region.)
        :param sector: (str or list of str) the name of a GCAM (demand) sector. In GCAM v4.3, this
            should be one of {"cement", "industry", "trn_aviation_intl", "trn_freight", "trn_pass",
            "trn_shipping_intl", "Exports_Meat", "FoodDemand_Crops", "FoodDemand_Meat",
            "NonFoodDemand_Crops", "NonFoodDemand_Forest", "NonFoodDemand_Meat"}, however if input
            files have been customized, other values can be used.
        :param configFileTag: (str) the 'name' of a <File> element in the <ScenarioComponents>
           section of a config file. This determines which file is edited, so it must correspond to
           the indicated sector(s).
        :param values: (dict-like or iterable of tuples of (year, elasticity)) `year` can
            be a single year (as string or int), or a string specifying a range of
            years, of the form "xxxx-yyyy", which implies 5 year timestep, or "xxxx-yyyy:s",
            which provides an alternative timestep. If `values` is dict-like (e.g. a
            pandas Series) a list of tuples is created by calling values.iteritems() after
            which the rest of the explanation above applies. The `elasticity` can be
            anything coercible to float.
        :return: none
        """
        _logger.info("Set price-elasticity for (%s, %s) to %s for %s" % (regions, sectors, values, self.name))

        filenameRel, filenameAbs = self.getLocalCopy(configFileTag)

        def listifyString(value, aliasForNone=None):
            if isinstance(value, six.string_types):
                value = [value]

            # Treat "global" as not restricting by region
            if aliasForNone and len(value) == 1 and value[0] == aliasForNone:
                return None

            return value

        def nameExpression(values):
            '''
            Turn ['a', 'b'] into '@name="a" or @name="b"'
            '''
            names = ['@name="%s"' % v for v in values]
            return ' or '.join(names)

        regions = listifyString(regions, aliasForNone='global')
        nameExpr = '[' + nameExpression(regions) + ']' if regions else ''
        regionExpr = '//region' + nameExpr

        prefix = regionExpr + '/energy-final-demand[%s]' % nameExpression(sectors)

        pairs = []
        for year, value in expandYearRanges(values):
            pairs.append((prefix + '/price-elasticity[@year="%s"]' % year, coercible(value, float)))

        xmlEdit(filenameAbs, pairs)
        self.updateScenarioComponent(configFileTag, filenameRel)

    # TBD: test
    @callableMethod
    def setRegionalShareWeights(self, region, sector, subsector, values,
                               stubTechnology=None,
                               configFileTag=ENERGY_TRANSFORMATION_TAG):
        """
        Create a modified version of en_transformation.xml with the given share-weights
        for `technology` in `sector` based on the data in `values`.
        **Callable from XML setup files.**

        :param region: if not None, changes are made in a specific region, otherwise they're
            made in the global-technology-database.
        :param sector: (str) the name of a GCAM sector
        :param subsector: (str) the name of a GCAM subsector
        :param values: (dict-like or iterable of tuples of (year, shareWeight)) `year` can
            be a single year (as string or int), or a string specifying a range of
            years, of the form "xxxx-yyyy", which implies 5 year timestep, or "xxxx-yyyy:s",
            which provides an alternative timestep. If `values` is dict-like (e.g. a
            pandas Series) a list of tuples is created by calling values.iteritems() after
            which the rest of the explanation above applies. The `shareWeight` can be
            anything coercible to float.
        :param stubTechnology: (str) the name of a GCAM technology in the global technology database
        :param configFileTag: (str) the 'name' of a <File> element in the <ScenarioComponents>
           section of a config file. This must match `xmlBasename`.
        :return: none
        """
        from .utils import printSeries

        _logger.info("Set share-weights for (%r, %r, %r, %r) for %r",
                     region, sector, subsector, stubTechnology, self.name)
        _logger.info(printSeries(values, 'share-weights', asStr=True))

        enTransFileRel, enTransFileAbs = self.getLocalCopy(configFileTag)

        prefix = "//region[@name='%s']/supplysector[@name='%s']/subsector[@name='%s']" % (region, sector, subsector)

        shareWeight = '/stub-technology[@name="{technology}"]/period[@year="{year}"]/share-weight' \
                      if stubTechnology else '/share-weight[@year="{year}"]'

        pairs = []
        for year, value in expandYearRanges(values):
            pairs.append((prefix + shareWeight.format(technology=stubTechnology, year=year),
                         coercible(value, float)))

        xmlEdit(enTransFileAbs, pairs)
        self.updateScenarioComponent(configFileTag, enTransFileRel)

    # TBD: Test
    @callableMethod
    def setGlobalTechShareWeight(self, sector, subsector, technology, values,
                                 configFileTag=ENERGY_TRANSFORMATION_TAG):
        """
        Create a modified version of en_transformation.xml with the given share-weights
        for `technology` in `sector` based on the data in `values`.
        **Callable from XML setup files.**

        :param sector: (str) the name of a GCAM sector
        :param technology: (str) the name of a GCAM technology in `sector`
        :param values: (dict-like or iterable of tuples of (year, shareWeight)) `year` can
            be a single year (as string or int), or a string specifying a range of
            years, of the form "xxxx-yyyy", which implies 5 year timestep, or "xxxx-yyyy:s",
            which provides an alternative timestep. If `values` is dict-like (e.g. a
            pandas Series) a list of tuples is created by calling values.iteritems() after
            which the rest of the explanation above applies. The `shareWeight` can be
            anything coercible to float.
        :param xmlBasename: (str) the name of an xml file in the energy-xml folder to edit.
        :param configFileTag: (str) the 'name' of a <File> element in the <ScenarioComponents>
           section of a config file. This must match `xmlBasename`.
        :return: none
        """
        _logger.info("Set share-weights for (%s, %s) to %s for %s" % (sector, technology, values, self.name))

        enTransFileRel, enTransFileAbs = self.getLocalCopy(configFileTag)

        prefix = "//global-technology-database/location-info[@sector-name='%s' and @subsector-name='%s']/technology[@name='%s']" % \
                 (sector, subsector, technology)

        pairs = []
        for year, value in expandYearRanges(values):
            pairs.append((prefix + "/period[@year=%s]/share-weight" % year, coercible(value, float)))

        xmlEdit(enTransFileAbs, pairs)
        self.updateScenarioComponent(configFileTag, enTransFileRel)

    # TBD: test
    @callableMethod
    def setEnergyTechnologyCoefficients(self, subsector, technology, energyInput, values):
        '''
        Set the coefficients in the global technology database for the given energy input
        of the given technology in the given subsector.
        **Callable from XML setup files.**

        :param subsector: (str) the name of the subsector
        :param technology: (str)
            The name of the technology, e.g., 'cellulosic ethanol', 'FT biofuel', etc.
        :param energyInput: (str) the name of the minicam-energy-input
        :param values:
            A sequence of tuples or object with ``iteritems`` method returning
            (year, coefficient). For example, to set
            the coefficients for cellulosic ethanol for years 2020 and 2025 to 1.234,
            the pairs would be ((2020, 1.234), (2025, 1.234)).
        :return:
            none
        '''
        _logger.info("Set coefficients for %s in global technology %s, subsector %s: %s" % \
                     (energyInput, technology, subsector, values))

        enTransFileRel, enTransFileAbs = \
            self.getLocalCopy(ENERGY_TRANSFORMATION_TAG)

        prefix = "//global-technology-database/location-info[@subsector-name='%s']/technology[@name='%s']" % \
                 (subsector, technology)
        suffix = "minicam-energy-input[@name='%s']/coefficient" % energyInput

        pairs = []
        for year, coef in expandYearRanges(values):
            pairs.append(("%s/period[@year='%s']/%s" % (prefix, year, suffix), coef))

        xmlEdit(enTransFileAbs, pairs)
        self.updateScenarioComponent("energy_transformation", enTransFileRel)

    @callableMethod
    def writePolicyMarketFile(self, filename, policyName, region, sector, subsector, technology, years,
                              marketType=DEFAULT_MARKET_TYPE):
        pathname = pathjoin(self.scenario_dir_abs, filename)
        policyMarketXml(policyName, region, sector, subsector, technology, years,
                        marketType=marketType, pathname=pathname)

    @callableMethod
    def writePolicyConstraintFile(self, filename, policyName, region, targets, market=None, minPrice=None,
                                  policyElement=DEFAULT_POLICY_ELT, policyType=DEFAULT_POLICY_TYPE):
        pathname = pathjoin(self.scenario_dir_abs, filename)
        policyConstraintsXml(policyName, region, expandYearRanges(targets), market=market, minPrice=minPrice,
                             policyElement=policyElement, policyType=policyType, pathname=pathname)
<|MERGE_RESOLUTION|>--- conflicted
+++ resolved
@@ -30,15 +30,10 @@
 from .constants import LOCAL_XML_NAME, DYN_XML_NAME, GCAM_32_REGIONS
 from .error import SetupException, PygcamException
 from .log import getLogger
-<<<<<<< HEAD
 from .policy import (policyMarketXml, policyConstraintsXml, DEFAULT_MARKET_TYPE,
                      DEFAULT_POLICY_ELT, DEFAULT_POLICY_TYPE)
 from .utils import (coercible, mkdirs, unixPath, pathjoin, printSeries, symlinkOrCopyFile,
-                    removeTreeSafely, parse_version_info)
-=======
-from .utils import (coercible, mkdirs, unixPath, pathjoin, printSeries,
-                    symlinkOrCopyFile, removeTreeSafely)
->>>>>>> 58ed880c
+                    removeTreeSafely)
 
 # Names of key scenario components in reference GCAM 4.3 configuration.xml file
 ENERGY_TRANSFORMATION_TAG = "energy_transformation"
